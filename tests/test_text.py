--- conflicted
+++ resolved
@@ -63,8 +63,8 @@
 
         seq.append("".join(base_str))
 
-    missing_prefix_length = np.random.randint(0, seq_len, missing_cnt)
-    seq = [None if i < missing_prefix_length else x for i, x in enumerate(seq)]
+    missing_indices = set(np.random.randint(0, seq_len, missing_cnt))
+    seq = [None if i in missing_indices else x for i, x in enumerate(seq)]
 
     return (seq, pat)
 
@@ -138,22 +138,9 @@
     tm.assert_series_equal(result_fr, result_pd)
 
 
-<<<<<<< HEAD
-def _check_fletcher_series_equal(t, fletcher_s, pandas_s):
-    if fletcher_s.values.data.null_count > 0:
-        fletcher_s = pandas_s.astype(object)
-    else:
-        fletcher_s = fletcher_s.astype(t)
-
-    tm.assert_series_equal(fletcher_s, pandas_s)
-
-
 def _check_str_to_t(
     t, func, data, fletcher_variant, test_offset = 0, *args, **kwargs
 ):
-=======
-def _check_str_to_t(t, func, data, fletcher_variant, test_offset=0, *args, **kwargs):
->>>>>>> 41679f22
     """Check a .str. function that returns a series with type t."""
     if test_offset > len(data):
         return
@@ -165,21 +152,20 @@
     ser_fr = _fr_series_from_data(data, fletcher_variant).tail(tail_len)
     result_fr = getattr(ser_fr.fr_text, func)(*args, **kwargs)
 
-    _check_fletcher_series_equal(t, result_fr, result_pd)
+    if result_fr.values.data.null_count > 0:
+        result_fr = result_fr.astype(object)
+    else:
+        result_fr = result_fr.astype(t)
+
+    tm.assert_series_equal(result_fr, result_pd)
 
 
 def _check_str_to_str(func, data, fletcher_variant, *args, **kwargs):
     _check_str_to_t(str, func, data, fletcher_variant, *args, **kwargs)
 
+
 def _check_str_to_bool(func, data, fletcher_variant, *args, **kwargs):
     _check_str_to_t(bool, func, data, fletcher_variant, *args, **kwargs)
-
-<<<<<<< HEAD
-=======
-
-def _check_str_to_str(func, data, fletcher_variant, *args, **kwargs):
-    _check_str_to_t(str, func, data, fletcher_variant, *args, **kwargs)
->>>>>>> 41679f22
 
 
 @string_patterns
@@ -218,15 +204,10 @@
 
 
 @many_string_patterns
-<<<<<<< HEAD
 @pytest.mark.parametrize("test_offset", [0, 9])
 def test_contains_no_regex_case_sensitive(
     data, pat, test_offset, fletcher_variant
 ):
-=======
-@pytest.mark.parametrize("test_offset", [0, 1])
-def test_contains_no_regex_case_sensitive(data, pat, test_offset, fletcher_variant):
->>>>>>> 41679f22
     _check_str_to_bool(
         "contains",
         data,
